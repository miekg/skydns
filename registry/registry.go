--- conflicted
+++ resolved
@@ -234,19 +234,11 @@
 	}
 
 	tree := dns.SplitDomainName(domain)
-<<<<<<< HEAD
-	if len(tree) >= 6 {
+	if len(tree) > 6 {
 		return nil, ErrNotExists
 	}
 	// Domains can be partial, and we should assume wildcards for the unsupplied portions
 	if len(tree) < 6 {	// 6 because of 6 elements of a dns name.
-=======
-	if len(tree) > 4 {
-		return nil, ErrNotExists
-	}
-	// Domains can be partial, and we should assume wildcards for the unsupplied portions
-	if len(tree) < 6 {	// TODO(miek): why 6 here?
->>>>>>> 6557733c
 		pad := 6 - len(tree)
 		t := make([]string, pad)
 
